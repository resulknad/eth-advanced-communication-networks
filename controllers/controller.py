import argparse
from collections import defaultdict
import threading
import math
import time
from scapy.all import sniff, Ether, raw, UDP, IP
from scapy.contrib.mpls import MPLS
import pandas as pd
import struct
from dataclasses import dataclass
import random

import socket

from copy import deepcopy

from typing import Dict, List, Tuple

from p4utils.utils.helper import load_topo
from p4utils.utils.sswitch_thrift_API import SimpleSwitchThriftAPI
from p4utils.utils.topology import NetworkGraph

from graph import Graph
from mcf import MCF
from flow_endpoint import FlowEndpoint
from heartbeat_generator import HeartBeatGenerator, TYPE_HEARTBEAT
from parameters import Parameter

TYPE_TCP = 0x6
TYPE_UDP = 0x11
TYPE_IPV4 = 0x800
TYPE_MPLS = 0x8847

# ============================== TUNABLE PARAMETERS ==============================
# These parameters allow to fine-tune our solution, obtaining different tradeoffs.
# The parameters are described in detail in the README.

<<<<<<< HEAD
params = Parameter(
    TOTAL_TIME=60,
    MCF_INTERVAL_SIZE=5,
    NORMALIZE_BW_ACROSS_TIME=False,
    TCP_DEFAULT_BW=10,
    UDP_COST_MULTIPLIER=1,
    TCP_COST_MULTIPLIER=1,
    UDP_BW_MULTIPLIER=1,
    TCP_BW_MULTIPLIER=1,
    TCP_ACK_BW_MULTIPLIER=0.5,
    HEARTBEAT_FREQUENCY=0.1,
    TCP_DURATION_MULTIPLIER=1.5,
    ADDITIONAL_BW=10,
    SLAS=[
=======
MCF_INTERVAL_SIZE = 5  # seconds
NORMALIZE_BW_ACROSS_TIME = False
TCP_DEFAULT_BW = 10 # Mbps
UDP_COST_MULTIPLIER = 1
TCP_COST_MULTIPLIER = 1
UDP_BW_MULTIPLIER = 1
TCP_BW_MULTIPLIER = 1
TCP_ACK_BW_MULTIPLIER = 0.5
HEARTBEAT_FREQUENCY = 0.1   # seconds
TCP_DURATION_MULTIPLIER = 1.5

# ============================== SLA SELECTION ===================================
# These parameters allow to select the SLAs that should be considered.
# They are described in more detail in the README.
FILTER_INCLUDE_SLA_BY_NAME = [
>>>>>>> 6bf206a5
        "fcr_1", # 1--100 TCP 1
        # "prr_2", # 1--100 UDP 0.99
        "fct_3", # 1--100 TCP 20
        "fct_4", # 1--100 TCP 15
        "fct_5", # 1--100 TCP 10
        # "delay_6", # 1--100 UDP 0.017
        # "delay_7", # 1--100 UDP 0.015
        # "delay_8", # 1--100 UDP 0.012
        "fcr_9", # 101--200 TCP 1
        # "prr_10", # 101--200 UDP 0.99
        "fct_11", # 101--200 TCP 20
        "fct_12", # 101--200 TCP 15
        "fct_13", # 101--200 TCP 10
        # "delay_14", # 101--200 UDP 0.03
        # "delay_15", # 101--200 UDP 0.025
        # "delay_16", # 101--200 UDP 0.02
        "fcr_17", # 201--300 TCP 1
        # "prr_18", # 201--300 UDP 0.75
        # "prr_19", # 201--300 UDP 0.95
        # "prr_20", # 201--300 UDP 0.99
        "fct_21", # 201--300 TCP 15
        "fct_22", # 201--300 TCP 10
        # "delay_23", # 201--300 UDP 0.02
        # "delay_24", # 201--300 UDP 0.012
        "fcr_25", # 301--400 TCP 1
        "prr_26", # 301--400 UDP 0.75
        "prr_27", # 301--400 UDP 0.95
        "prr_28", # 301--400 UDP 0.99
        # "delay_29", # 301--400 UDP 0.06
        # "delay_30", # 301--400 UDP 0.04
<<<<<<< HEAD
        "prr_31", # 60001--* UDP 0.75
        "prr_32", # 60001--* UDP 0.95
        "prr_33", # 60001--* UDP 0.99
        "wp_34", # LON_h0 -> BAR_h0 udp PAR
=======
        # "prr_31", # 60001--* UDP 0.75
        # "prr_32", # 60001--* UDP 0.95
        # "prr_33", # 60001--* UDP 0.99
        # "wp_34", # LON_h0 -> BAR_h0 udp PAR
>>>>>>> 6bf206a5
        "wp_35", # POR_h0 -> GLO_h0 udp PAR
        "wp_36", # BRI_h0 -> BAR_h0 udp PAR
        "wp_37", # BER_h0 -> LIS_h0 udp MAD
        "wp_38", # LIS_h0 -> BER_h0 udp MAD
    ])


@dataclass
class Flow:
    src: str
    sport: int
    dst: str
    dport: int
    protocol: str
    rate: float
    start_time: float = -1
    end_time: float = -1

    @staticmethod
    def from_df(df):
        res = []
        for (_, f) in df.iterrows():
            res.append(
                Flow(f["src"], int(f["sport"]), f["dst"], int(f["dport"]), f["protocol"], float(f["rate"][:-4]),
                     float(f["start_time"]), float(f["end_time"])))
        return res

    def to_source_endpoint(self) -> FlowEndpoint:
        return FlowEndpoint(host=self.src, port=self.sport, protocol=self.protocol)

    def to_dest_endpoint(self) -> FlowEndpoint:
        return FlowEndpoint(host=self.dst, port=self.dport, protocol=self.protocol)

    def is_tcp(self) -> bool:
        return self.protocol == "tcp"

    def is_udp(self) -> bool:
        return self.protocol == "udp"

    def duration(self) -> float:
        return self.end_time - self.start_time


def preprocess_slas(slas_file):
    """Reads the SLA file, makes some transformations (dealing with ranges and wildcards), and then filters
    out the SLAs that should not be considered. The remaining SLAs (to be considered) are stored as a DataFrame attribute.

    Args:
        slas_file (str): Path to the SLA csv file

    Returns:
        list(pandas.Series): The processed and filtered SLAs

    """
    # read SLAs
    df = pd.read_csv(slas_file)
    df = df.rename(columns=lambda x: x.strip())

    sport = df["sport"].str.split("--", n=1, expand=True)
    df["sport_start"] = sport[0].replace('*', '0').astype("int32")
    df["sport_end"] = sport[1].replace('*', '65535').astype("int32")

    dport = df["dport"].str.split("--", n=1, expand=True)
    df["dport_start"] = dport[0].replace('*', '0').astype("int32")
    df["dport_end"] = dport[1].replace('*', '65535').astype("int32")

    # select SLAs that should be considered
    df = df[df["id"].isin(params.SLAS)]

    return df


def preprocess_base_traffic(base_traffic_file):
    """Reads the base traffic file and transforms size-based (TCP) flows to bandwidth/duration-based flows.

    Args:
        slas_file (str): Path to the base traffic csv file

    Returns:
        List[Flow]: List of flows representing the base traffic
    """
    # read base traffic
    df = pd.read_csv(base_traffic_file)
    df = df.rename(columns=lambda x: x.strip())

    # map flows defined in terms of size to (bandwidth, duration) pairs
    rows = df[pd.isna(df["rate"])]
    for i, r in rows.iterrows():
        size = int(r["size"][:-2])
        df.loc[i, "rate"] = str(params.TCP_DEFAULT_BW) + "Mbps"
        df.loc[i, "duration"] = (size / params.TCP_DEFAULT_BW) * params.TCP_DURATION_MULTIPLIER

    # add end_time everywhere
    df["end_time"] = df["start_time"] + df["duration"]
    return Flow.from_df(df)


class FlowManager:
    def __init__(self, graph: Graph, params: Parameter, base_traffic: List[Flow], filtered_slas):
        # read topology
        self.g = deepcopy(graph)
        self.params = params
        self.filtered_slas = filtered_slas
        self._paths = {}
        self._path_weights = {}

        # compute the time intervals for the MCF problems
        num_intervals = math.ceil(params.TOTAL_TIME / params.MCF_INTERVAL_SIZE)
        # Stores the end-time of each interval
        self.intervals = [params.MCF_INTERVAL_SIZE * i for i in range(1, num_intervals + 1)]

        # compute and store flows for each interval
        self.flows_for_interval: Dict[int, List[Flow]] = {}
        start_time = 0
        for end_time in self.intervals:
            flows = [f for f in base_traffic if (f.start_time < end_time) and (f.end_time >= start_time)]

            self.flows_for_interval[end_time] = flows

            print("[{}, {}] {} flows".format(start_time, end_time, len(flows)))

            start_time = end_time

        # Calculate base paths using base traffic and without failures
        self.compute_paths_mcf()

    @property
    def paths(self):
        return self._paths

    @property
    def path_weights(self):
        return self._path_weights

    def compute_paths_mcf(self, failures=None):
        """Computes paths by solving a multi-commodity flow problem for each time interval, taking into account a list of failed links.
        The paths are stored as an attribute.
        Note: self.init_mcf() should have been called once beforehand.

        Args:
            failures (list(tuple(str, str)), optional): List of failed links, given as pairs of switch names.
        """
        st = time.time()

        if failures is None:
            failures = []

        flows_to_path = defaultdict(list)
        flows_to_path_weights = defaultdict(list)

        start_time = 0
        for end_time in self.intervals:
            flows = self.flows_for_interval[end_time]
            m = MCF(self.g)

            # remove failed links
            for n1, n2 in failures:
                m.remove_failed_link(n1, n2)

            interval_length = end_time - start_time

            f: Flow
            for f in flows:
                if self._slas_for_flow(f):
                    src_fe = f.to_source_endpoint()
                    dst_fe = f.to_dest_endpoint()

                    if (src_fe, dst_fe) in flows_to_path:
                        # flow was already considered in previous timestep
                        # and we already have a path for it
                        m.subtract_paths(
                            flows_to_path[(src_fe, dst_fe)],
                            flows_to_path_weights[(src_fe, dst_fe)],
                        )

                        # for TCP flows, we also keep the reverse path for the ACKs
                        if f.is_tcp():
                            m.subtract_paths(
                                flows_to_path[(dst_fe, src_fe)],
                                flows_to_path_weights[(dst_fe, src_fe)],
                            )
                    else:
                        # find path for that new flow
                        FlowManager.add_flow_to_mcf(m, f, interval_length)

            # add waypoints
            FlowManager.add_waypoints_to_mcf(m, self._get_waypoints())

            # solve the LP
            lp_st = time.time()
            excess = m.make_and_solve_lp()
            lp_et = time.time()
            print(f"Solving LP took {lp_et - lp_st}", flush=True)

            if excess > 0:
                print("WARNING: could not satisfy all of the LP constraints! (excess: {})".format(excess))
            m.print_paths_summary()

            paths, weights = m.get_paths_and_weights()
            for (src, dst) in paths:
                if src is None:
                    continue
                if (src, dst) in flows_to_path:
                    print(
                        "WARNING: got a duplicate flow pair when setting up MCF",
                        (src, dst),
                        start_time,
                        end_time,
                    )
                flows_to_path[(src, dst)].extend(paths[(src, dst)])
                flows_to_path_weights[(src, dst)].extend(weights[(src, dst)])
            print("[{}, {}] {} flows ({} new paths, {} saved)".format(start_time, end_time, len(flows), len(paths),
                                                                      len(flows_to_path)))
            start_time = end_time

        self._paths = flows_to_path
        self._path_weights = flows_to_path_weights

        et = time.time()
        print(f"Computing new paths took {et - st}", flush=True)

    @staticmethod
    def add_waypoints_to_mcf(mcf, wps):
        for (src, target, wp, protocol) in wps:
            mcf.add_waypoint_to_all(src, target, wp, protocol)

    @staticmethod
    def add_flow_to_mcf(mcf, flow, interval_length):
        """Adds a flow to the given MCF problem. Cost and bandwidth are adjusted depending on tunable parameters.
        For TCP flows, an additional reverse flow is added to allow ACKs to be delivered.

        Args:
            mcf (MCF): The MCF problem instance
            flow (Flow)
            interval_length (float): The size of the current interval (where the flow should be added), in seconds
        """

        cost_multiplier = (params.UDP_COST_MULTIPLIER if flow.is_udp() else params.TCP_COST_MULTIPLIER)
        bw_multiplier = (params.UDP_BW_MULTIPLIER if flow.is_udp() else params.TCP_BW_MULTIPLIER)

        bw = flow.rate * bw_multiplier
        if params.NORMALIZE_BW_ACROSS_TIME:
            bw *= flow.duration() / interval_length

        src_fe = flow.to_source_endpoint()
        dst_fe = flow.to_dest_endpoint()

        mcf.add_flow(
            src_fe,
            dst_fe,
            bw,
            cost_multiplier=cost_multiplier,
            add_on_conflict=params.NORMALIZE_BW_ACROSS_TIME,
        )

        # for TCP flows, we also need a path from dst to src for the acks (with lower bw)
        if flow.is_tcp():
            mcf.add_flow(
                dst_fe,
                src_fe,
                bw * params.TCP_ACK_BW_MULTIPLIER,
                add_on_conflict=params.NORMALIZE_BW_ACROSS_TIME,
            )

    def _slas_for_flow(self, flow):
        """Returns all SLAs that apply to a given flow.

        This does not include the waypoint SLAs.

        Args:
            flow (Flow)

        Returns:
            list(pandas.Series): The SLAs that apply to the given flow
        """

        from_host = flow.src
        from_port = flow.sport
        to_host = flow.dst
        to_port = flow.dport
        protocol = flow.protocol

        relevant_slas = []
        for (_, sla) in self.filtered_slas.iterrows():
            src_match = sla.src == "*" or sla.src == from_host
            src_port_match = sla.sport_start <= from_port <= sla.sport_end
            dst_match = sla.dst == "*" or sla.dst == to_host
            dst_port_match = sla.dport_start <= to_port <= sla.dport_end

            if (sla.type != "wp" and src_match and src_port_match and dst_match and dst_port_match
                    and sla.protocol == protocol):
                relevant_slas.append(sla)
        return relevant_slas

    def _get_waypoints(self):
        """Returns the waypoint SLAs from the filtered SLAs

        Returns:
            list(tuple(str, str, str, str)): The waypoint SLAs as a list of (src, target, wp, protocol) tuples
        """
        df = self.filtered_slas

        wps = df[df["type"] == "wp"]
        return wps[["src", "dst", "target", "protocol"]].values.tolist()


# A collection of paths is a mapping from the two endpoints to all paths from
# the first to the second. The paths per endpoint-tuple are a list of lists,
# the inner lists contain the name of the switches on the path in order.
Paths = Dict[Tuple[FlowEndpoint, FlowEndpoint], List[List[str]]]


class PathManager:
    """Maintains virtual circuits on the switches."""
    def __init__(self, topo: NetworkGraph, controllers: Dict[str, SimpleSwitchThriftAPI]):
        self.topo = topo
        self.controllers = controllers

        # Monotonically incrementing counter for ECMP group IDs per switch
        self.ecmp_group_counters = defaultdict(int)

        # Currently installed paths
        self.current_paths: Paths = {}

        # Store different categories of paths. All paths in this dictionary
        # will be pushed onto the switch on a triggered update.
        # If the list of paths for an endpoint pair is empty, an explicit drop
        # action will be installed for those flows.
        self.paths: Dict[str, Paths] = defaultdict(lambda: defaultdict(list))

    def replace_base_paths(self, paths: Paths):
        self.paths["base"] = paths

    def replace_additional_traffic(self, paths: Paths):
        self.paths["additional"] = paths

    def get_additional_traffic(self) -> Paths:
        return self.paths["additional"]

    def trigger_update(self):
        """Updates all paths installed on the ingress switches to contain all registered ones.
        Each path is defined on the ingress switch as a stack of MPLS headers that determine the hops.

        Takes into account the previous paths (which are already installed on the switches) to minimize the number of table operations.
        """
        st = time.time()

        all_paths = {k: v for p in self.paths.values() for (k, v) in p.items()}
        previous_paths = self.current_paths

        to_set = lambda ps: set(map(lambda x: (x[0], str(x[1])), ps.items()))
        set_all_paths = to_set(all_paths)
        set_previous_paths = to_set(previous_paths)

        same = set_all_paths & set_previous_paths
        added = set_all_paths - set_previous_paths
        removed = set_previous_paths - set_all_paths

        # remove paths
        for key, _ in removed:
            paths = previous_paths[key]
            (src_fe, dst_fe) = key

            sw_name = src_fe.get_switch()

            src_ip = self.topo.get_host_ip(src_fe.host)
            dst_ip = self.topo.get_host_ip(dst_fe.host)

            # TODO: We do not remove the paths from table virtual_circuit_paths.
            # This may not be a big problem, but the tables do grow in size (and might overflow if there are many failures).

            # delete entry from virtual_circuit table
            print(f"table_delete at {sw_name}")
            self.controllers[sw_name].table_delete_match(
                "virtual_circuit",
                [
                    str(src_ip),
                    str(dst_ip),
                    str(src_fe.port),
                    str(dst_fe.port),
                    str(TYPE_TCP if src_fe.protocol == "tcp" else TYPE_UDP),
                ],
            )

        print("done removing circuits")

        # add paths
        for key, _ in added:
            paths = all_paths[key]
            (src_fe, dst_fe) = key

            sw_name = src_fe.get_switch()
            src_ip = self.topo.get_host_ip(src_fe.host)
            dst_ip = self.topo.get_host_ip(dst_fe.host)

            if paths:
                ecmp_group = self.ecmp_group_counters[sw_name]
                self.ecmp_group_counters[sw_name] += 1

                # install entry in virtual_circuit_path table
                for idx, path in enumerate(paths):
                    path_wo_hosts = path[1:-1]
                    print(path, path_wo_hosts)
                    labels = self._get_mpls_stack(path_wo_hosts)
                    print(labels)
                    num_hops = len(labels)
                    action_name = f"mpls_ingress_{num_hops}_hop"
                    action_args = list(map(str, labels[::-1]))

                    # add rule
                    print(f"table_add at {sw_name}")
                    self.controllers[sw_name].table_add(
                        "virtual_circuit_path",
                        action_name,
                        [str(ecmp_group), str(idx)],
                        action_args,
                    )

                # install entry in virtual_circuit table
                self.controllers[sw_name].table_add(
                    "virtual_circuit",
                    "ecmp_group",
                    [
                        str(src_ip),
                        str(dst_ip),
                        str(src_fe.port),
                        str(dst_fe.port),
                        str(TYPE_TCP if src_fe.protocol == "tcp" else TYPE_UDP),
                    ],
                    [str(ecmp_group), str(len(paths))],
                )
            else:
                # For empty paths, install a drop action
                self.controllers[sw_name].table_add("virtual_circuit", "drop", [
                    str(src_ip),
                    str(dst_ip),
                    str(src_fe.port),
                    str(dst_fe.port),
                    str(TYPE_TCP if src_fe.protocol == "tcp" else TYPE_UDP),
                ])

        print("done adding circuits")

        self.current_paths = all_paths

        et = time.time()
        print(f"same: {len(same)}, removed: {len(removed)}, added: {len(added)}")
        print(f"Installing paths took {et - st}", flush=True)

    def _get_mpls_stack(self, path):
        """
        Converts the given path into a list of MPLS labels

        Args:
            path (list(str)): The path as a list of node names

        Returns:
            list(int): MPLS labels, the first element is the top of the stack
        """
        stack = []
        prev = path[0]
        for node in path[1:]:
            port_num = self.topo.node_to_node_port_num(prev, node)
            stack.append(port_num)
            prev = node

        return stack


class Controller(object):
    def __init__(self, base_traffic_file, slas_file):
        """Initializes a new controller instance and performs some setup tasks.

        Args:
            base_traffic_file (str): path to the base traffic file
            slas_file (str): path to the SLA file
        """
        topo_file = "topology.json"
        # read topology
        self.topo = load_topo(topo_file)
        self.g = Graph(topo_file)
        self.controllers: Dict[str, SimpleSwitchThriftAPI] = {}

        self.additional_udp: List[Flow] = []

        self.filtered_slas = preprocess_slas(slas_file)
        self.base_traffic = preprocess_base_traffic(base_traffic_file)
        self.flow_manager = FlowManager(self.g, params, self.base_traffic, self.filtered_slas)
        self.paths_manager = PathManager(self.topo, self.controllers)

        self._prepare_additional_traffic()
        self.init_controllers()
        self.init_heartbeats()

    def _prepare_additional_traffic(self):
        self.additional_traffic_params = deepcopy(params)
        self.additional_traffic_params.NORMALIZE_BW_ACROSS_TIME = True
        additional_manager = FlowManager(self.g, self.additional_traffic_params, self.base_traffic, self.filtered_slas)
        additional_manager.compute_paths_mcf()
        # For the flow computations for the additional traffic, we don't want to normalize and we only want a single interval
        self.additional_traffic_params.NORMALIZE_BW_ACROSS_TIME = False
        self.additional_traffic_params.MCF_INTERVAL_SIZE = self.additional_traffic_params.TOTAL_TIME

        # Residual graph after removing all the traffic allocated to the base traffic (normalized over the entire time range)
        self.additional_traffic_graph = deepcopy(self.g)

        for path, weight in zip(*additional_manager.paths.values(), *additional_manager.path_weights.values()):
            self.additional_traffic_graph.subtract_path(path, weight)

    def init_controllers(self):
        """Basic initialization. Connects to switches and resets state."""
        self._connect_to_switches()
        [controller.reset_state() for controller in self.controllers.values()]

    def _connect_to_switches(self):
        """Connects to switches"""
        for p4switch in self.topo.get_p4switches():
            thrift_port = self.topo.get_thrift_port(p4switch)
            self.controllers[p4switch] = SimpleSwitchThriftAPI(thrift_port)

    def init_heartbeats(self):
        """Initiates the heartbeat messages and starts listening for failure/recovery notifications (both in a new thread).
        Note: Must be called AFTER self.init_controllers().
        """
        self.failed_links = set()

        # configure mirroring session to cpu port for failure notifications
        self._set_mirroring_sessions()

        # initiate the heartbeat messages
        self._heartbeat(params.HEARTBEAT_FREQUENCY)
        print("started sending heartbeats")

        # Sniff the traffic coming from switches
        t = threading.Thread(target=self._sniff_cpu_ports)
        t.start()
        print("started listening for link state notifications")

    def _set_mirroring_sessions(self):
        """Sets up mirroring sessions for communication with switches."""
        for p4switch in self.topo.get_p4switches():
            cpu_port = self.topo.get_cpu_port_index(p4switch)
            self.controllers[p4switch].mirroring_add(100, cpu_port)

    def _heartbeat(self, frequency):
        """Runs heartbeat threads"""
        heartbeat = HeartBeatGenerator(frequency)
        heartbeat.run()

    def _sniff_cpu_ports(self):
        """Sniffs traffic coming from switches"""
        cpu_interfaces = [
            str(self.topo.get_cpu_port_intf(sw_name).replace("eth0", "eth1")) for sw_name in self.controllers
        ]
        sniff(iface=cpu_interfaces, prn=self._process_packet)

    def _process_packet(self, pkt):
        """Parses packets sent by the switches to detect failure and recovery notifications.

        Args:
            pkt (scapy packet): The packet to process
        """

        interface = pkt.sniffed_on
        switch_name = interface.split("-")[0]
        packet = Ether(raw(pkt))

        # check if it is a heartbeat packet
        if packet.type == TYPE_HEARTBEAT:
            # parse the heartbeat header
            payload = struct.unpack("!H", packet.payload.load)[0]
            from_switch_to_cpu_flag = (payload & 0x0020) >> 5

            # only if it is a packet sent from switch to cpu
            if from_switch_to_cpu_flag == 1:

                # get link status flag
                link_status_flag = (payload & 0x0010) >> 4

                # get port
                port = (payload & 0xFF80) >> 7
                # get other side of the link using port
                neighbor = self.topo.port_to_node(switch_name, port)
                # detect the affected link
                affected_link = tuple(sorted([switch_name, neighbor]))

                if link_status_flag == 1:
                    # link is down

                    # ignore duplicated notifications (both switches will notify the controller)
                    if affected_link not in self.failed_links:
                        print(f"Link failure detected: {affected_link}", flush=True)
                        self.failed_links.add(affected_link)
                        self.link_state_changed(list(self.failed_links))

                else:
                    # link is up

                    # ignore duplicated notifications (both switches will notify the controller)
                    if affected_link in self.failed_links:
                        print(f"Link recovery detected: {affected_link}", flush=True)
                        self.failed_links.remove(affected_link)
                        self.link_state_changed(list(self.failed_links))
        elif UDP in packet and packet[UDP].sport >= 60000:
            ip = packet[IP]
            udp = packet[UDP]

            src = self.topo.get_host_name(str(ip.src))
            sport = udp.sport
            dst = self.topo.get_host_name(str(ip.dst))
            dport = udp.dport

            # TODO use actual time values (also add option to set default length of additional traffic)
            flow = Flow(src, sport, dst, dport, "udp", params.ADDITIONAL_BW, 0, 1)

            # TODO properly handle empty paths for a flow (install drop action)
            # this is needed because if an additional flow is rejected, we don't want to constantly get packets sent to the controller.

            src_fe = flow.to_source_endpoint()
            dst_fe = flow.to_dest_endpoint()

            paths = self.paths_manager.get_additional_traffic()[(src_fe, dst_fe)]
            num_paths = len(paths)

            # Manually create the correct MPLS stack and forward the packet
            if num_paths > 0:
                chosen = paths[random.randrange(num_paths)]
                labels = self.paths_manager._get_mpls_stack(chosen)

                next_hop = labels[0]
                labels = labels[1:]

                out = packet.copy()
                for (i, label) in enumerate(labels):
                    s = 0 if i < len(labels) - 1 else 1

                    out /= MPLS(label=label, s=s, ttl=ip.ttl - 1)

                out /= ip
                out /= udp

                out[Ether].type = TYPE_MPLS if labels else TYPE_IPV4

                out[Ether].src = self.topo.node_to_node_mac(switch_name,
                                                            self.topo.port_to_node(switch_name, next_hop + 1))
                out[Ether].dst = self.topo.node_to_node_mac(self.topo.port_to_node(switch_name, next_hop + 1),
                                                            switch_name)

                out_bytes = raw(out)

                send_socket = socket.socket(socket.AF_PACKET, socket.SOCK_RAW)
                send_socket.bind((self.topo.get_interfaces(switch_name)[next_hop], 0))
                send_socket.send(out_bytes)

            if flow in self.additional_udp:
                return

            print(f"Detected additional traffic from {src}:{sport} to {dst}:{dport}")

            self.additional_udp.append(flow)

            manager = FlowManager(self.additional_traffic_graph, self.additional_traffic_params, self.additional_udp, self.filtered_slas)
            manager.compute_paths_mcf(list(self.failed_links))

            self.paths_manager.replace_additional_traffic(manager.paths)
            self.paths_manager.trigger_update()

            # TODO handle packet indicating an additional flow
            # Create initial MCF with base traffic averaged over entire runtime
            # Create new MCF from residual graph with only additional traffic as commodities
            # Solve MCF and install new paths as usual (don't delete base traffic paths)
            # We need to somehow be able to tell if an additional path is actually new or just belongs to a flow that the MCF decided to drop
            # Every X seconds, purge all additional traffic paths (next packet will force controller to compute again)
            # Re-emit this packet to switch so that it doesn't get lost
            pass

    def link_state_changed(self, failures):
        """Callback function that is invoked whenever a link failure or recovery is detected.
        Recomputes the MCF solutions (taking into account the link failures) and installs the new paths.

        Args:
            failures (list(tuple(str, str)), optional): List of failed links, given as pairs of switch names.
        """

        print(f"Got a link state change notification! Failures: {failures}", flush=True)

        print("Recomputing MCF solution")
        self.flow_manager.compute_paths_mcf(failures)

        print("Installing new paths")
        self.paths_manager.replace_base_paths(self.flow_manager.paths)
        self.paths_manager.trigger_update()

    def run(self):
        """Run function"""
        self.install_base_table_entries()
        self.paths_manager.replace_base_paths(self.flow_manager.paths)
        self.paths_manager.trigger_update()

    def install_base_table_entries(self):
        """Installs the table entries for basic forwarding operations, namely for forwarding to directly connected hosts
        and for MPLS forwarding.
        """
        for sw_name in self.topo.get_p4switches():

            # install table entry for the directly connected hosts
            # (there should only be one host, but let's keep it generic)
            for host in self.topo.get_hosts_connected_to(sw_name):
                port_num = self.topo.node_to_node_port_num(sw_name, host)
                host_ip = self.topo.get_host_ip(host) + "/32"
                host_mac = self.topo.get_host_mac(host)

                # add rule
                print(f"table_add at {sw_name}")
                self.controllers[sw_name].table_add(
                    "ipv4_lpm",
                    "set_nhop",
                    [str(host_ip)],
                    [str(host_mac), str(port_num)],
                )

            # install table entries for MPLS forwarding
            for neighbor in self.topo.get_switches_connected_to(sw_name):
                port_num = self.topo.node_to_node_port_num(sw_name, neighbor)
                neighbor_mac = self.topo.node_to_node_mac(neighbor, sw_name)

                print(f"iface for {sw_name}: port_num: {port_num}, neighbor: {neighbor}, neighbor_mac: {neighbor_mac}")

                # add rule
                print(f"table_add at {sw_name}")
                self.controllers[sw_name].table_add(
                    "mpls_tbl",
                    "mpls_forward",
                    [str(port_num), str(0)],
                    [neighbor_mac, str(port_num)],
                )
                self.controllers[sw_name].table_add(
                    "mpls_tbl",
                    "penultimate",
                    [str(port_num), str(1)],
                    [neighbor_mac, str(port_num)],
                )

    def main(self):
        """Main function"""
        self.run()


def get_args():
    parser = argparse.ArgumentParser()
    parser.add_argument(
        "--base-traffic",
        help="Path to scenario.base-traffic",
        type=str,
        required=False,
        default="",
    )
    parser.add_argument("--slas", help="Path to scenario.slas", type=str, required=False, default="")
    return parser.parse_args()


if __name__ == "__main__":
    args = get_args()
    controller = Controller(args.base_traffic, args.slas).main()<|MERGE_RESOLUTION|>--- conflicted
+++ resolved
@@ -35,7 +35,6 @@
 # These parameters allow to fine-tune our solution, obtaining different tradeoffs.
 # The parameters are described in detail in the README.
 
-<<<<<<< HEAD
 params = Parameter(
     TOTAL_TIME=60,
     MCF_INTERVAL_SIZE=5,
@@ -50,23 +49,6 @@
     TCP_DURATION_MULTIPLIER=1.5,
     ADDITIONAL_BW=10,
     SLAS=[
-=======
-MCF_INTERVAL_SIZE = 5  # seconds
-NORMALIZE_BW_ACROSS_TIME = False
-TCP_DEFAULT_BW = 10 # Mbps
-UDP_COST_MULTIPLIER = 1
-TCP_COST_MULTIPLIER = 1
-UDP_BW_MULTIPLIER = 1
-TCP_BW_MULTIPLIER = 1
-TCP_ACK_BW_MULTIPLIER = 0.5
-HEARTBEAT_FREQUENCY = 0.1   # seconds
-TCP_DURATION_MULTIPLIER = 1.5
-
-# ============================== SLA SELECTION ===================================
-# These parameters allow to select the SLAs that should be considered.
-# They are described in more detail in the README.
-FILTER_INCLUDE_SLA_BY_NAME = [
->>>>>>> 6bf206a5
         "fcr_1", # 1--100 TCP 1
         # "prr_2", # 1--100 UDP 0.99
         "fct_3", # 1--100 TCP 20
@@ -97,17 +79,10 @@
         "prr_28", # 301--400 UDP 0.99
         # "delay_29", # 301--400 UDP 0.06
         # "delay_30", # 301--400 UDP 0.04
-<<<<<<< HEAD
-        "prr_31", # 60001--* UDP 0.75
-        "prr_32", # 60001--* UDP 0.95
-        "prr_33", # 60001--* UDP 0.99
-        "wp_34", # LON_h0 -> BAR_h0 udp PAR
-=======
         # "prr_31", # 60001--* UDP 0.75
         # "prr_32", # 60001--* UDP 0.95
         # "prr_33", # 60001--* UDP 0.99
         # "wp_34", # LON_h0 -> BAR_h0 udp PAR
->>>>>>> 6bf206a5
         "wp_35", # POR_h0 -> GLO_h0 udp PAR
         "wp_36", # BRI_h0 -> BAR_h0 udp PAR
         "wp_37", # BER_h0 -> LIS_h0 udp MAD
