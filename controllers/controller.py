"""Template of an empty global controller"""
import argparse
from p4utils.utils.helper import load_topo
from p4utils.utils.sswitch_thrift_API import SimpleSwitchThriftAPI
from typing import Dict, List

from itertools import product
from collections import defaultdict

from heartbeat_generator import HeartBeatGenerator
from scapy.all import *

from graph import Graph
from mcf import MCF, FlowEndpoint
import pandas as pd
import collections
import time
<<<<<<< HEAD
import threading

TYPE_HEARTBEAT = 0x1234
=======
import math
>>>>>>> 68f4c1b0

TOTAL_TIME = 60 # seconds

# parameters
MCF_INTERVAL_SIZE = 5 # seconds
NORMALIZE_BW_ACROSS_TIME = False
UDP_COST_MULTIPLIER = 1
TCP_COST_MULTIPLIER = 1
UDP_BW_MULTIPLIER = 1
TCP_BW_MULTIPLIER = 1
TCP_ACK_BW_MULTIPLIER = 0.5

<<<<<<< HEAD
HEARTBEAT_FREQUENCY = 0.1
=======
# tcp flows rarely finish on time, so we can consider that for our model
TCP_END_TIME_MULTIPLIER = 1.5

# SLA selection
FILTER_SLA_MAX_PORT = 200
FILTER_INCLUDE_SLA_BY_NAME = ["prr_28"] # this basically means include UDP flows from 200-300
>>>>>>> 68f4c1b0


class Controller(object):
    def __init__(self, base_traffic, slas):
        self.base_traffic_file = base_traffic
        self.slas_file = slas
        self.topo = load_topo("topology.json")
        self.controllers = {}  # type: Dict[str, SimpleSwitchThriftAPI]

        self.init_mcf(base_traffic, "topology.json", slas)
        self.init_controllers()
        self.init_heartbeats()

    def _preprocess_base_traffic(self, base_traffic):
        # read base traffic
        df = pd.read_csv(base_traffic)
        df = df.rename(columns=lambda x: x.strip())

        # map flows defined in terms of size to bandwidth + time pairs
        default_bw = 10
        rows = df[pd.isna(df["rate"])]
        for i, r in rows.iterrows():
            # TODO: parse megabytes and Mbps etc.
            size = int(r["size"][:-2])

            rate = default_bw
            df.loc[i, "rate"] = str(rate) + "Mbps"
            df.loc[i, "duration"] = size / rate

        # add end_time everywhere
        df["end_time"] = df["start_time"] + df["duration"]
        return df

    def _preprocess_slas(self, slas):
        # read SLAs
        df = pd.read_csv(slas)
        df = df.rename(columns=lambda x: x.strip())

        # -1 will be value for wildcard

        df["sport"] = df["sport"].str.replace("*", "-1")
        sport = df["sport"].str.split("--", n=1, expand=True)
        df["sport_start"], df["sport_end"] = sport[0].astype("int32"), sport[1].astype(
            "int32"
        )

        df["dport"] = df["dport"].str.replace("*", "-1")
        dport = df["dport"].str.split("--", n=1, expand=True)
        df["dport_start"], df["dport_end"] = dport[0].astype("int32"), dport[1].astype(
            "int32"
        )

        # select SLAs that should be considered
        df = df[
            (
                (df["type"] != "wp")
                & (
                    (df["sport_start"] <= FILTER_SLA_MAX_PORT)
                    & (df["sport_end"] <= FILTER_SLA_MAX_PORT)
                    & (df["dport_start"] <= FILTER_SLA_MAX_PORT)
                    & (df["dport_end"] <= FILTER_SLA_MAX_PORT)
                )
            )
            | df["id"].isin(FILTER_INCLUDE_SLA_BY_NAME)
        ]
        self.filtered_slas = df

    def _sla_applies(self, from_host, from_port, to_host, to_port, protocol):
        relevant_slas = []
        for (indx, sla) in self.filtered_slas.iterrows():
            src_match = sla.src == "*" or sla.src == from_host
            src_port_match = (sla.sport_start <= from_port) and (
                sla.sport_end == -1 or sla.sport_end >= from_port
            )
            dst_match = sla.dst == "*" or sla.dst == to_host
            dst_port_match = (sla.dport_start <= to_port) and (
                sla.dport_end == -1 or sla.dport_end >= to_port
            )

            if (
                src_match
                and src_port_match
                and dst_match
                and dst_port_match
                and sla.protocol == protocol
            ):
                relevant_slas.append(sla)
        return relevant_slas

    def _get_waypoints(self, slas):
        df = pd.read_csv(slas)
        df = df.rename(columns=lambda x: x.strip())

        wps = df[df["type"] == "wp"]

        return wps[["src", "dst", "target", "protocol"]].values.tolist()

    def _add_flow_to_mcf(self, mcf, src_fe, dst_fe, flow, interval_length):

        cost_multiplier = (
            UDP_COST_MULTIPLIER if flow["protocol"] == "udp" else TCP_COST_MULTIPLIER
        )
        bw_multiplier = (
            UDP_BW_MULTIPLIER if flow["protocol"] == "udp" else TCP_BW_MULTIPLIER
        )

        # TODO: properly parse Mbps for rate
        bw = float(flow["rate"][:-4]) * bw_multiplier
        if NORMALIZE_BW_ACROSS_TIME:
            bw *= (flow["end_time"] - flow["start_time"]) / interval_length

        mcf.add_flow(
            src_fe,
            dst_fe,
            bw,
            cost_multiplier=cost_multiplier,
            add_on_conflict=NORMALIZE_BW_ACROSS_TIME,
        )

        # for TCP flows, we also need a path from dst to src for the acks (with lower bw)
        if flow["protocol"] == "tcp":
            mcf.add_flow(
                dst_fe,
                src_fe,
                bw * TCP_ACK_BW_MULTIPLIER,
                add_on_conflict=NORMALIZE_BW_ACROSS_TIME,
            )

    def init_heartbeats(self):
        """
        Initiates the heartbeat messages and starts listening for failure/recovery notifications.
        Must be called AFTER self.init_controllers().
        """

        self.failed_links = set()

        # configure mirroring session to cpu port for failure notifications
        self._set_mirroring_sessions()
        print("set mirroring sessions")

        # initiate the heartbeat messages
        self._heartbeat(HEARTBEAT_FREQUENCY)
        print("started sending heartbeats")

        # Sniff the traffic coming from switches
        t = threading.Thread(target=self._sniff_cpu_ports)
        t.start()
        print("started listening for link state notifications")


    def init_mcf(self, base_traffic, topology, slas):
        self._preprocess_slas(slas)

        # read topology
        g = Graph(topology)

        df = self._preprocess_base_traffic(base_traffic)

        # compute the time intervals for the MCF problems
        num_intervals = math.ceil(TOTAL_TIME / MCF_INTERVAL_SIZE)
        intervals = [MCF_INTERVAL_SIZE * i for i in range(1, num_intervals + 1)]

        start_time = 0

        flows_to_path = defaultdict(list)
        flows_to_path_weights = defaultdict(list)

        for end_time in intervals:
            flows = df[
                (df["start_time"] <= end_time)
                & (
                    (df["end_time"] >= start_time)
                    | (
                        (df["end_time"] * TCP_END_TIME_MULTIPLIER >= start_time)
                        & (df["protocol"] == "tcp")
                    )
                )
            ]
            print(
                "Have {} flows from {} to {}".format(
                    flows.shape[0], start_time, end_time
                )
            )
            m = MCF(g)
            interval_length = end_time - start_time

            for (i, f) in flows.iterrows():
                if self._sla_applies(
                    f["src"], f["sport"], f["dst"], f["dport"], f["protocol"]
                ):
                    src_fe = FlowEndpoint(
                        host=f["src"], port=f["sport"], protocol=f["protocol"]
                    )
                    dst_fe = FlowEndpoint(
                        host=f["dst"], port=f["dport"], protocol=f["protocol"]
                    )

                    if (src_fe, dst_fe) in flows_to_path:
                        # flow was already considered in previous timestep
                        # and we already have a path for it
                        m.subtract_paths(
                            flows_to_path[(src_fe, dst_fe)],
                            flows_to_path_weights[(src_fe, dst_fe)],
                        )

                        # for TCP flows, we also keep the reverse path for the ACKs
                        if f["protocol"] == "tcp":
                            m.subtract_paths(
                                flows_to_path[(dst_fe, src_fe)],
                                flows_to_path_weights[(dst_fe, src_fe)],
                            )
                    else:
                        # find path for that new flow
                        self._add_flow_to_mcf(m, src_fe, dst_fe, f, interval_length)

            # add wps
            wps = self._get_waypoints(slas)
            for (src, target, wp, protocol) in wps:
                m.add_waypoint_to_all(src, target, wp, protocol)

            # solve the LP
            excess = m.make_and_solve_lp()

            if excess > 0:
                print(
                    "WARNING: could not satisfy all of the LP constraints! (excess: {})".format(
                        excess
                    )
                )
            m.print_paths_summary()

            paths, weights = m.get_paths_and_weights()
            for (src, dst) in paths:
                if src.host == "":
                    continue
                if (src, dst) in flows_to_path:
                    print(
                        "WARNING: got a duplicate flow pair when setting up MCF",
                        (src, dst),
                        start_time,
                        end_time,
                    )
                flows_to_path[(src, dst)].extend(paths[(src, dst)])
                flows_to_path_weights[(src, dst)].extend(weights[(src, dst)])
            print(
                "Have {} flows from {} to {} ({} new paths, {} saved)".format(
                    flows.shape[0], start_time, end_time, len(paths), len(flows_to_path)
                )
            )
            start_time = end_time

        self.paths = flows_to_path

    def init_controllers(self):
        """Basic initialization. Connects to switches and resets state."""
        self.connect_to_switches()
        [controller.reset_state() for controller in self.controllers.values()]

    def connect_to_switches(self):
        """Connects to switches"""
        for p4switch in self.topo.get_p4switches():
            thrift_port = self.topo.get_thrift_port(p4switch)
            self.controllers[p4switch] = SimpleSwitchThriftAPI(thrift_port)

    def _set_mirroring_sessions(self):
        for p4switch in self.topo.get_p4switches():
            cpu_port = self.topo.get_cpu_port_index(p4switch)
            self.controllers[p4switch].mirroring_add(100, cpu_port)

    def link_state_changed(self, failures):
        """Called if a link fails or recovers.

        Args:
            failures (list(tuple(str, str))): List of failed links.
        """
        print(f"Got a link state change notification! Failures: {failures}", flush=True)

    def _heartbeat(self, frequency):
        """Runs heartbeat threads"""
        heartbeat = HeartBeatGenerator(frequency)
        heartbeat.run()

    def process_packet(self, pkt):
        """Processes received packets to detect failure and recovery notifications"""

        interface = pkt.sniffed_on
        switch_name = interface.split("-")[0]
        packet = Ether(raw(pkt))

        # check if it is a heartbeat packet
        if packet.type == TYPE_HEARTBEAT:
            # parse the heartbeat header
            payload = struct.unpack("!H", packet.payload.load)[0]
            from_switch_to_cpu_flag = (payload & 0x0020) >> 5

            # only if it is a packet sent from switch to cpu
            if from_switch_to_cpu_flag == 1:

                # get link status flag
                link_status_flag = (payload & 0x0010) >> 4

                # get port
                port = (payload & 0xff80) >> 7
                # get other side of the link using port
                neighbor = self.topo.port_to_node(switch_name, port)
                # detect the affected link
                affected_link = tuple(sorted([switch_name, neighbor]))

                if link_status_flag == 1:
                    # link is down

                    # ignore duplicated notifications (both switches will notify the controller)
                    if affected_link not in self.failed_links:
                        print(f"Link failure detected: {affected_link}", flush=True)
                        self.failed_links.add(affected_link)
                        self.link_state_changed(list(self.failed_links))

                else:
                    # link is up

                    # ignore duplicated notifications (both switches will notify the controller)
                    if affected_link in self.failed_links:
                        print(f"Link recovery detected: {affected_link}", flush=True)
                        self.failed_links.remove(affected_link)
                        self.link_state_changed(list(self.failed_links))

    def _sniff_cpu_ports(self):
        """Sniffs traffic coming from switches"""
        cpu_interfaces = [str(self.topo.get_cpu_port_intf(sw_name).replace("eth0", "eth1")) for sw_name in self.controllers]
        sniff(iface=cpu_interfaces, prn=self.process_packet)

    def run(self):
        """Run function"""

        for sw_name in self.topo.get_p4switches():

            # install table entry for the directly connected hosts
            # (there should only be one host, but let's keep it generic)
            for host in self.topo.get_hosts_connected_to(sw_name):
                port_num = self.topo.node_to_node_port_num(sw_name, host)
                host_ip = self.topo.get_host_ip(host) + "/32"
                host_mac = self.topo.get_host_mac(host)

<<<<<<< HEAD
        print("done installing basic table entries", flush=True)

        self.ecmp_group_counters = collections.defaultdict(int)
        previous_circuits = {}
        while True:
            # TODO: remove before handin, might slow down the controller
            # make sure the log is flushed
            print("", end="", flush=True)

            if len(self.time_path_pairs) == 0:
                print("WARNING: no more paths to install, nop")
                time.sleep(10)
                continue
=======
                # add rule
                print(f"table_add at {sw_name}")
                self.controllers[sw_name].table_add(
                    "ipv4_lpm",
                    "set_nhop",
                    [str(host_ip)],
                    [str(host_mac), str(port_num)],
                )
>>>>>>> 68f4c1b0

            # install table entries for MPLS forwarding
            for neighbor in self.topo.get_switches_connected_to(sw_name):
                port_num = self.topo.node_to_node_port_num(sw_name, neighbor)
                neighbor_mac = self.topo.node_to_node_mac(neighbor, sw_name)

                print(
                    f"iface for {sw_name}: port_num: {port_num}, neighbor: {neighbor}, neighbor_mac: {neighbor_mac}"
                )

                # add rule
                print(f"table_add at {sw_name}")
                self.controllers[sw_name].table_add(
                    "mpls_tbl",
                    "mpls_forward",
                    [str(port_num), str(0)],
                    [neighbor_mac, str(port_num)],
                )
                self.controllers[sw_name].table_add(
                    "mpls_tbl",
                    "penultimate",
                    [str(port_num), str(1)],
                    [neighbor_mac, str(port_num)],
                )

        self.install_paths(self.paths)

    def install_paths(self, all_paths):
        self.ecmp_group_counters = collections.defaultdict(int)

        for (sw_name, controller) in self.controllers.items():

            print(f"done removing circuits at {sw_name}")

            for key in all_paths:
                (src_fe, dst_fe) = key
                paths = all_paths[key]
                if len(paths) == 0:
                    print("WARNING: empty list of paths passed, skipping")
                    continue

                # on the destination switch we want a miss in the virtual_circuit table
                # in order for ipv4_lpm to apply and generate a hit...
                if paths[0][-2] == sw_name:
                    continue

                src_ip = self.topo.get_host_ip(src_fe.host)  # + '/32'
                dst_ip = self.topo.get_host_ip(dst_fe.host)  # + '/32'

                print(src_ip, dst_ip)
                # install entry in ecmp_FEC_tbl
                for idx, path in enumerate(paths):
                    path_wo_hosts = path[1:-1]
                    print(path, path_wo_hosts)
                    labels = self.get_mpls_stack(path_wo_hosts)
                    print(labels)
                    num_hops = len(path_wo_hosts) - 1
                    action_name = f"mpls_ingress_{num_hops}_hop"
                    action_args = list(map(str, labels[::-1]))

                    # add rule
                    print(f"table_add at {sw_name}")
                    self.controllers[sw_name].table_add(
                        "virtual_circuit_path",
                        action_name,
                        [str(self.ecmp_group_counters[sw_name]), str(idx)],
                        action_args,
                    )

                self.controllers[sw_name].table_add(
                    "virtual_circuit",
                    "ecmp_group",
                    [
                        str(src_ip),
                        str(dst_ip),
                        str(src_fe.port),
                        str(dst_fe.port),
                        str(6 if src_fe.protocol == "tcp" else 17),
                    ],
                    [str(self.ecmp_group_counters[sw_name]), str(len(paths))],
                )
                self.ecmp_group_counters[sw_name] += 1

            print(f"done adding circuits at {sw_name}")

    def get_mpls_stack(self, path) -> List[int]:
        """
        Converts the given path into a list of MPLS labels

        Returns
            list[int]: MPLS labels, the first element is the top of the stack
        """
        stack = []
        prev = path[0]
        for node in path[1:]:
            port_num = self.topo.node_to_node_port_num(prev, node)
            stack.append(port_num)
            prev = node

        return stack

    def main(self):
        """Main function"""
        self.run()


def get_args():
    parser = argparse.ArgumentParser()
    parser.add_argument(
        "--base-traffic",
        help="Path to scenario.base-traffic",
        type=str,
        required=False,
        default="",
    )
    parser.add_argument(
        "--slas", help="Path to scenario.slas", type=str, required=False, default=""
    )
    return parser.parse_args()


if __name__ == "__main__":
    args = get_args()
    controller = Controller(args.base_traffic, args.slas).main()<|MERGE_RESOLUTION|>--- conflicted
+++ resolved
@@ -15,13 +15,10 @@
 import pandas as pd
 import collections
 import time
-<<<<<<< HEAD
 import threading
+import math
 
 TYPE_HEARTBEAT = 0x1234
-=======
-import math
->>>>>>> 68f4c1b0
 
 TOTAL_TIME = 60 # seconds
 
@@ -33,17 +30,14 @@
 UDP_BW_MULTIPLIER = 1
 TCP_BW_MULTIPLIER = 1
 TCP_ACK_BW_MULTIPLIER = 0.5
-
-<<<<<<< HEAD
 HEARTBEAT_FREQUENCY = 0.1
-=======
+
 # tcp flows rarely finish on time, so we can consider that for our model
 TCP_END_TIME_MULTIPLIER = 1.5
 
 # SLA selection
 FILTER_SLA_MAX_PORT = 200
 FILTER_INCLUDE_SLA_BY_NAME = ["prr_28"] # this basically means include UDP flows from 200-300
->>>>>>> 68f4c1b0
 
 
 class Controller(object):
@@ -387,21 +381,6 @@
                 host_ip = self.topo.get_host_ip(host) + "/32"
                 host_mac = self.topo.get_host_mac(host)
 
-<<<<<<< HEAD
-        print("done installing basic table entries", flush=True)
-
-        self.ecmp_group_counters = collections.defaultdict(int)
-        previous_circuits = {}
-        while True:
-            # TODO: remove before handin, might slow down the controller
-            # make sure the log is flushed
-            print("", end="", flush=True)
-
-            if len(self.time_path_pairs) == 0:
-                print("WARNING: no more paths to install, nop")
-                time.sleep(10)
-                continue
-=======
                 # add rule
                 print(f"table_add at {sw_name}")
                 self.controllers[sw_name].table_add(
@@ -410,7 +389,6 @@
                     [str(host_ip)],
                     [str(host_mac), str(port_num)],
                 )
->>>>>>> 68f4c1b0
 
             # install table entries for MPLS forwarding
             for neighbor in self.topo.get_switches_connected_to(sw_name):
