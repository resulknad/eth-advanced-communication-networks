# Mandatory Information

## Group info

| Group name | 05_Dijkstra     |          |                          |
| ---------- | --------------- | -------- | ------------------------ |
| Member 1   | Lukas Heimes    | heimesl  | heimesl@student.ethz.ch  |
| Member 2   | Dan Kluser      | dkluser  | dkluser@student.ethz.ch  |
| Member 3   | Patrick Ziegler | zieglerp | zieglerp@student.ethz.ch |

## Overview

We use a centralized controller that computes paths through a series of **multi-commodity flow (MCF)** problems.
The user selects a subset of the SLAs, which give rise to a set of (base traffic) flows that must be considered.
The simulation is divided into fixed-size intervals of a few seconds length.
For each interval, the controller constructs an MCF problem consisting of the relevant base traffic flows.
This global view allows us to approximate an optimal solution.
The MCF problems are solved by means of Linear Programming (LP), the solutions are then converted into paths and installed on the switches.

In the forwarding plane, paths are added to the packets at the ingress switches in the form of an **MPLS header stack**.
Forwarding is based on these labels, except for the last hop, which is IPv4 based.
Packets that do not belong to an installed path are dropped at the ingress switch.

The above approach is complemented by the following techniques:
- **Failure detection**: Link state changes are detected using heartbeats and trigger a recomputation of the MCF solution.
- **Additional Traffic**: If enabled, the switches detect additional traffic and forward it to the controller, which can then decide to install an appropriate path on the switch if the residual graph has sufficient capacity.
- **Load balancing**: When the MCF solution distributes a flow among multiple paths, the ingress switch chooses a path uniformly at random at flowlet (TCP) or packet (UDP) granularity.

## Individual Contributions

### Lukas Heimes

Implemented failure detection/handling and flowlet-like load balancing. Contributed to the MCF approach and detected numerous bugs through careful code reviews.

### Dan Kluser

Devised the MCF approach, formulated the Linear Program and implemented the interval handling. Really, the heart of our solution.

### Patrick Ziegler

Implemented MPLS forwarding as well as the detection and integration of additional traffic flows. Refactored the controller for modularity and extensibility.

# Additional Information

## Source Files

```
.
|-- controllers
|   |-- parameters.py           // Definition of configurable parameters
|   |-- controller.py           // Main file for the centralized controller
|   |-- flow_manager.py         // Computes paths using mcf.py, used by controller.py
|   |-- table_manager.py        // Installs paths on the switches, used by controller.py
|   |-- heartbeat_generator.py  // Generates heartbeats for failure detection; copied from Ex. 7
|   |-- mcf.py                  // Encodes the MCF problem as a LP, solves it and transforms it to paths
|   |-- commodity.py            // Class definition for a commodity, used by mcf.py
|   |-- flow_endpoint.py        // Class definition for a flow endpoint, used by mcf.py
|   |-- flow.py                 // Class definition for a flow in the network
|   |-- graph.py                // Data structure for representing a network graph
|   |-- edge.py                 // Edge class used in graph.py
|   |-- node.py                 // Node class used in graph.py
|   `-- test_mcf.py             // Testcases for mcf.py
|-- p4src
|   |-- include
|   |   |-- headers.p4          // Packet headers, metadata, and constant definitions
|   |   `-- parsers.p4          // Parser and deparser for supported headers
|   `-- switch.p4               // Main dataplane file, used by all switches
`-- README.md
```

## Linear Program Formulation
### Mutli-Commodity Flow Problem
We start by defining what a multi-commodity flow (MCF) problem on a directed graph $`G = (V,E)`$ is.

For each edge $`e \in E`$, we have some non-negative capacity $`c(e) = c(u,v)`$.

Furthermore, we have $`k`$ commodities, each of them defined by the 4-tuple $`K_i = (s_i, t_i, d_i, p_i)`$, where $`s_i`$ is the source, $`t_i`$ the sink, $`d_i`$ the demand and $`p_i: E \rightarrow R`$ the commodity's cost function describing the cost of sending some amount of flow over a specific edge. We will denote the actual flow of commodity $`i`$ on edge $`e=(u,v)`$ as $`f_i(u,v)`$.

So intuitively, having a commodity $`K_i`$ requires a flow of $`d_i`$ units from source $`s_i`$ to $`t_i`$, while for every link we need to obey the capacity constraints.

This intuition translates to the following constrained optimization problem to minimize the total cost for all flows:

**Objective:**

```math
\min \sum_{i \in K} \sum_{(u,v) \in E} f_i(u,v) \cdot p_i(u,v)
```
where $`K = \{1, \ldots, k\}`$.

**Constraints:**

1. **Link capacity:**
$`\forall (u,v) \in E: \sum_{i \in K} f_i(u,v) \leq c(u,v)`$

2. **Flow conservation (transit nodes):**
$`\forall i \in K: \sum_{w\in V} f_i(u,w) - \sum_{w \in V} f_i(w,u) = 0 \text{ when } u \neq s_i, t_i`$

3. **Flow conservation (source node)**
$`\forall i \in K: \sum_{w\in V} f_i(s_i,w) - \sum_{w \in V} f_i(w,s_i) = d_i`$

4. **Flow conservation (sink node)**
$`\forall i \in K: \sum_{w\in V} f_i(t_i,w) - \sum_{w \in V} f_i(w,t_i) = -d_i`$


If we constrain our solutions to have a single flow per commodity, i.e., $`f_i: E \rightarrow \{0,d_i\}`$, then the MCF problem is NP-complete. This is referred to as the decision version of the problem. If we allow fractional flows, i.e., $`f_i: E \rightarrow [0,d_i]`$, the constraints of a single commodity might be satisfied by using multiple paths, but the problem can then be solved in polynomial time using linear programming.

<<<<<<< HEAD
### Linear Program
The above constraints transfer in a straightforward manner to a linear program. Simply introduce a variable for each $`f_i(u,v)`$ and allow it to be fractional.
=======
### Linear Program (LP)
The above constraints translate in a straightforward manner to a linear program. Simply introduce a variable for each $`f_i(u,v)`$ and allow it to be fractional. Note that for any feasible solution, for all commodities $`i`$ and all edges $`e`$ we have $`f_i(e) = f_i(u,v) \leq d_i`$ by constraint (2, 3 and 4). The intuition here is that if the flow was larger at any point, then it would also have to be larger everywhere in the flow (flow conservation) and thus also at the source and sink where it would violate both constraints 3 and 4.
>>>>>>> 6fd3bdd2

The number of constraints and variables is in $`O(k\cdot m)`$ where $`m`$ is the number of edges and $`k`$ the number of commodities.

### Excess / Slack
So far, the LP is feasible only if all of the commodities' demands can be satisfied. Since we are also interested in a solution satisfying only a part of our requirements, we introduce slack variables (edges) to our LP (as in [1]).

For every commodity, we add an edge $`(s_i, t_i)`$ with infinite capacity and cost $`p_i(s_i,t_i) = \infty`$. Now our LP is always feasible, but it will only use those excess edges as a last resort due to the huge cost.

[1]: Suri S., Waldvogel M., Warkhede P.R. (2001) Profile-Based Routing: A New Framework for MPLS Traffic Engineering.


### Mapping flows to LPs
We start with the graph $`G`$ as defined in our network topology. The capacity of every edge is given by the bandwidth defined in the toplogy. Let us now show how some TCP flow `shost:sport -> dhost:dport` with demand $`d`$ is represented in our MCF problem:

For both flow endpoints (`shost:sport:TCP`) and (`dhost:dport:TCP`), we add a new node to our graph, each connected to the respective host node (`shost`) and (`dhost`) with infinite capacity and zero cost edges.

We then need two commodities:

```math
s_i = \text{shost:sport:TCP} \\
t_i = \text{dhost:dport:TCP} \\
d_i = d \\
p_i(u,v) = \textit{cost\_multiplier} \cdot \textit{delay(u,v)}
```

and

```math
s_{i+1} = \text{dhost:dport:TCP}\\
t_{i+1} = \text{shost:sport:TCP}\\
d_{i+1} = d\cdot \textit{TCP\_ack\_factor}\\
p_{i+1}(u,v) = \textit{cost\_multiplier} \cdot \textit{delay(u,v)}
```

Note that we reduce the bandwidth of the reverse flow by the $`\textit{TCP\_ack\_factor} = 0.5`$ because the acknowledgements require less bandwidth than the transfer flow itself. 

The parameter $`\textit{cost\_multiplier}`$ allows to incentivize solutions which have smaller delays for certain flows. It may make sense to set the cost multiplier to some high value for flows which have associated delay SLAs which we are trying to fulfill.

Note that for UDP flows we do the same exact thing, but without the reverse direction commodity.

### Waypointing
We may directly add waypointing as a further constraint to our LP. Let us assume we want to waypoint some commodity $`(s_i,t_i,d_i,p_i)`$ to route via waypoint $`w`$.

The requirement is simple: every flow in our solution for commodity $`i`$ must go through $`w`$.

For this we split the commodity $`i`$ into two commodities $`j`$ and $`j+1`$:

```math
K_j = (s_i, w, d_i, p_i) \text{ and } K_{j+1} = (w, t_i, d_i, p_i)
```

To prevent a situation where we have a flow from $`s_i`$ to the waypoint $`w`$ but cannot reach $`t_i`$ from there because $`K_{j+1}`$ could not be satisfied, we add a constraint on the excess variables. Excess variables correspond to the flows on the excess edges which were added to guarantee feasibility: $`\textit{excess}_i = f(s_i, t_i)`$.

**Waypointing Constraint**
```math
f_j(s_i, w) = \textit{excess}_j = \textit{excess}_{j+1} = f_{j+1}(w, t_i)
```

This ensures that in every feasible solution if we have a flow of $`x`$ units from $`s_i`$ to $`w`$, we also have a flow of $`x`$ units from $`w`$ to $`t_i`$.

### Fractional Flows
Our solution might return fractional flows. This means for some flow we might have multiple paths, each taking a different fraction of the flow.
We load balance across those paths by selecting one uniformly at random an the ingress switch. This selection is performed at a flowlet granularity for TCP flows and at a packet granularity for UDP flows.

While this might not respect the exact fractional solutions derived in our LP, experimental evidence suggests that this is not a big problem. 

## Additional Traffic Detection

Switches drop all packets for which no explicit paths are installed. This
includes any flows from the additional traffic because they are not known
beforehand.

If detection of additional traffic is enabled, the switch will detect UDP
packets on ports above 60000 and send them to the controller.
The controller then solves an MCF problem on an approximate residual capacity
graph (see section below) using all known additional traffic flows and link failures.
As with the base traffic, solutions are converted into paths and
installed on the switches.

As soon as the paths are installed, the corresponding additional traffic
packets are treated like any other traffic, i.e., the ingress switch adds the
installed MPLS header stack and the packet is forwarded according to these labels.

Any packets arriving in the interval between the controller receiving the
first packet and the new paths being installed are also sent to the controller.
The controller can optionally add the appropriate MPLS headers in the control
plane and send the packet back to the switch such that they are not lost.

### Calculation of Paths

The MCF for all additional traffic flows is solved on an approximation of the
residual graph after subtracting the base-traffic bandwidth demands.
The residual graph is approximated as follows:

* The bandwidth of each base-traffic flow is normalized over the entire 60 seconds time interval.
* A single MCF for all normalized base-traffic flows is solved.
* The bandwidth requirements of all resulting paths are subtracted from the edge capacities in the base graph.

Each detected additional traffic flow is assigned a bandwidth requirement of 10Mbps
(configurable) because the effective rate is not known and could be 10Mbps in
the worst case.

### Deletion of Stale Paths

Since we also don't know when an additional traffic flow ends, we periodically
purge all detected additional flows and their associated table entries in the
switch.

If some additional traffic flow is still active, the switch will send the next packet to the
controller again and the controller will compute new paths.

Having table entries for stale paths is no big deal, but stale flows in
the MCF use up capacity which could otherwise be used for flows that are still active.

### Enabling the feature
In the code version we hand in, additional traffic detection is disabled because we find this to be the more promising option for the leaderboard :-) To enable the feature, you need to do three things:
- In `controller.py`, select at least one of the SLAs for the additional traffic, e.g., `prr_31`.
- In the same file, enable purging (if desired), by setting the parameter `additional_traffic_purge=True`.
- In `switch.p4`, comment out the line `#define DO_ADDITIONAL 0`.

## Configurable Parameters

TODO

### Selecting SLAs

TODO<|MERGE_RESOLUTION|>--- conflicted
+++ resolved
@@ -104,13 +104,8 @@
 
 If we constrain our solutions to have a single flow per commodity, i.e., $`f_i: E \rightarrow \{0,d_i\}`$, then the MCF problem is NP-complete. This is referred to as the decision version of the problem. If we allow fractional flows, i.e., $`f_i: E \rightarrow [0,d_i]`$, the constraints of a single commodity might be satisfied by using multiple paths, but the problem can then be solved in polynomial time using linear programming.
 
-<<<<<<< HEAD
-### Linear Program
-The above constraints transfer in a straightforward manner to a linear program. Simply introduce a variable for each $`f_i(u,v)`$ and allow it to be fractional.
-=======
 ### Linear Program (LP)
 The above constraints translate in a straightforward manner to a linear program. Simply introduce a variable for each $`f_i(u,v)`$ and allow it to be fractional. Note that for any feasible solution, for all commodities $`i`$ and all edges $`e`$ we have $`f_i(e) = f_i(u,v) \leq d_i`$ by constraint (2, 3 and 4). The intuition here is that if the flow was larger at any point, then it would also have to be larger everywhere in the flow (flow conservation) and thus also at the source and sink where it would violate both constraints 3 and 4.
->>>>>>> 6fd3bdd2
 
 The number of constraints and variables is in $`O(k\cdot m)`$ where $`m`$ is the number of edges and $`k`$ the number of commodities.
 
